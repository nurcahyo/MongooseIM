%%%-------------------------------------------------------------------
%%% @author Michal Piotrowski <michal.piotrowski@erlang-solutions.com>
%%% @copyright (C) 2013, Erlang Solutions Ltd.
%%% @doc Implementation of MongooseIM metrics.
%%%
%%% @end
%%% Created : 23 Apr 2013 by Michal Piotrowski <michal.piotrowski@erlang-solutions.com>
%%%-------------------------------------------------------------------
-module (mod_metrics).

-behaviour (gen_mod).

-export ([start/2, stop/1]).

%% ejabberd_cowboy API
-export ([cowboy_router_paths/2]).

-define(REST_LISTENER, ejabberd_metrics_rest).

-type paths() :: 'available_metrics'
               | 'host_metric'
               | 'host_metrics'
               | 'sum_metric'
               | 'sum_metrics'.

-spec start(ejabberd:server(), list()) -> ok.
start(Host, Opts) ->
    init_folsom(Host),
    start_cowboy(Opts),
    metrics_hooks(add, Host),
    ok.


-spec stop(ejabberd:server()) -> ok.
stop(Host) ->
    stop_cowboy(),
    metrics_hooks(delete, Host),
    ok.


-spec init_folsom(ejabberd:server()) -> 'ok'.
init_folsom(Host) ->
    folsom:start(),
    lists:foreach(fun(Name) ->
        folsom_metrics:new_spiral(Name),
        folsom_metrics:tag_metric(Name, Host)
    end, get_general_counters(Host)),

    lists:foreach(fun(Name) ->
        folsom_metrics:new_counter(Name),
        folsom_metrics:tag_metric(Name, Host)
    end, get_total_counters(Host)).


-spec metrics_hooks('add' | 'delete', ejabberd:server()) -> 'ok'.
metrics_hooks(Op, Host) ->
    lists:foreach(fun(Hook) ->
        apply(ejabberd_hooks, Op, Hook)
    end, ejabberd_metrics_hooks:get_hooks(Host)).

-define (GENERAL_COUNTERS, [
         sessionSuccessfulLogins,
         sessionAuthAnonymous,
         sessionAuthFails,
         sessionLogouts,
         xmppMessageSent,
         xmppMessageReceived,
         xmppMessageBounced,
         xmppPresenceSent,
         xmppPresenceReceived,
         xmppIqSent,
         xmppIqReceived,
         xmppStanzaSent,
         xmppStanzaReceived,
         xmppStanzaDropped,
         xmppStanzaCount,
         xmppErrorTotal,
         xmppErrorBadRequest,
         xmppErrorIq,
         xmppErrorMessage,
         xmppErrorPresence,
         xmppIqTimeouts,
         modRosterSets,
         modRosterGets,
         modPresenceSubscriptions,
         modPresenceUnsubscriptions,
         modRosterPush,
         modRegisterCount,
         modUnregisterCount,
         modPrivacySets,
         modPrivacySetsActive,
         modPrivacySetsDefault,
         modPrivacyPush,
         modPrivacyGets,
         modPrivacyStanzaBlocked,
         modPrivacyStanzaAll,
         modMamPrefsSets,
         modMamPrefsGets,
         modMamArchiveRemoved,
         modMamLookups,
         modMamForwarded,
         modMamArchived,
         modMamFlushed,
         modMamDropped,
         modMamDropped2,
         modMamDroppedIQ,
         modMamSinglePurges,
         modMamMultiplePurges,
         modMucMamPrefsSets,
         modMucMamPrefsGets,
         modMucMamArchiveRemoved,
         modMucMamLookups,
         modMucMamForwarded,
         modMucMamArchived,
         modMucMamSinglePurges,
         modMucMamMultiplePurges
         ]).


-spec get_general_counters(ejabberd:server()) -> [{ejabberd:server(), atom()}].
get_general_counters(Host) ->
    [{Host, Counter} || Counter <- ?GENERAL_COUNTERS].

-define (TOTAL_COUNTERS, [
         sessionCount
         ]).


-spec get_total_counters(ejabberd:server()) ->
                            [{ejabberd:server(),'sessionCount'}].
get_total_counters(Host) ->
    [{Host, Counter} || Counter <- ?TOTAL_COUNTERS].

<<<<<<< HEAD

-spec cowboy_router_paths(file:filename()) ->
    [{file:filename(), 'ejabberd_metrics_rest', [paths(),...]},...].
cowboy_router_paths(BasePath) ->
=======
cowboy_router_paths(BasePath, _Opts) ->
>>>>>>> 0c1166de
    [
        {BasePath, ?REST_LISTENER, [available_metrics]},
        {[BasePath, "/m"], ?REST_LISTENER, [sum_metrics]},
        {[BasePath, "/m/:metric"], ?REST_LISTENER, [sum_metric]},
        {[BasePath, "/host/:host/:metric"], ?REST_LISTENER, [host_metric]},
        {[BasePath, "/host/:host"], ?REST_LISTENER, [host_metrics]}
    ].


-spec start_cowboy(list()) -> 'ok' | {'error','badarg'}.
start_cowboy(Opts) ->
    NumAcceptors = gen_mod:get_opt(num_acceptors, Opts, 10),
    IP = gen_mod:get_opt(ip, Opts, {0,0,0,0}),
    case gen_mod:get_opt(port, Opts, undefined) of
        undefined ->
            ok;
        Port ->
            Dispatch = cowboy_router:compile([{'_',
                                cowboy_router_paths("/metrics", [])}]),
            case cowboy:start_http(?REST_LISTENER, NumAcceptors,
                                   [{port, Port}, {ip, IP}],
                                   [{env, [{dispatch, Dispatch}]}]) of
                {error, {already_started, _Pid}} ->
                    ok;
                {ok, _Pid} ->
                    ok;
                {error, Reason} ->
                    {error, Reason}
            end
    end.


-spec stop_cowboy() -> 'ok'.
stop_cowboy() ->
    cowboy:stop_listener(?REST_LISTENER).<|MERGE_RESOLUTION|>--- conflicted
+++ resolved
@@ -131,14 +131,9 @@
 get_total_counters(Host) ->
     [{Host, Counter} || Counter <- ?TOTAL_COUNTERS].
 
-<<<<<<< HEAD
-
--spec cowboy_router_paths(file:filename()) ->
+-spec cowboy_router_paths(file:filename(), list()) ->
     [{file:filename(), 'ejabberd_metrics_rest', [paths(),...]},...].
-cowboy_router_paths(BasePath) ->
-=======
 cowboy_router_paths(BasePath, _Opts) ->
->>>>>>> 0c1166de
     [
         {BasePath, ?REST_LISTENER, [available_metrics]},
         {[BasePath, "/m"], ?REST_LISTENER, [sum_metrics]},
