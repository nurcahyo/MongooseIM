--- conflicted
+++ resolved
@@ -336,159 +336,65 @@
 
 do_route(From, To, Packet) ->
     ?DEBUG("session manager~n\tfrom ~p~n\tto ~p~n\tpacket ~P~n",
-<<<<<<< HEAD
            [From, To, Packet, 8]),
-    #jid{user = User, server = Server,
-         luser = LUser, lserver = LServer, lresource = LResource} = To,
+    #jid{ luser = LUser, lserver = LServer, lresource = LResource} = To,
     {xmlelement, Name, Attrs, _Els} = Packet,
     case LResource of
         <<>> ->
-            case Name of
-                <<"presence">> ->
-                    {Pass, _Subsc} =
-                        case xml:get_attr_s(<<"type">>, Attrs) of
-                            <<"subscribe">> ->
-                                Reason = xml:get_path_s(
-                                           Packet,
-                                           [{elem, <<"status">>}, cdata]),
-                                {is_privacy_allow(From, To, Packet) andalso
-                                 ejabberd_hooks:run_fold(
-                                   roster_in_subscription,
-                                   LServer,
-                                   false,
-                                   [User, Server, From, subscribe, Reason]),
-                                 true};
-                            <<"subscribed">> ->
-                                {is_privacy_allow(From, To, Packet) andalso
-                                 ejabberd_hooks:run_fold(
-                                   roster_in_subscription,
-                                   LServer,
-                                   false,
-                                   [User, Server, From, subscribed, <<>>]),
-                                 true};
-                            <<"unsubscribe">> ->
-                                {is_privacy_allow(From, To, Packet) andalso
-                                 ejabberd_hooks:run_fold(
-                                   roster_in_subscription,
-                                   LServer,
-                                   false,
-                                   [User, Server, From, unsubscribe, <<>>]),
-                                 true};
-                            <<"unsubscribed">> ->
-                                {is_privacy_allow(From, To, Packet) andalso
-                                 ejabberd_hooks:run_fold(
-                                   roster_in_subscription,
-                                   LServer,
-                                   false,
-                                   [User, Server, From, unsubscribed, <<>>]),
-                                 true};
-                            _ ->
-                                {true, false}
-                        end,
-                    if Pass ->
-                            PResources = get_user_present_resources(
-                                           LUser, LServer),
-                            lists:foreach(
-                              fun({_, R}) ->
-                                      do_route(
-                                        From,
-                                        jlib:jid_replace_resource(To, R),
-                                        Packet)
-                              end, PResources);
-                       true ->
-                            ok
-                    end;
-                <<"message">> ->
-                    route_message(From, To, Packet);
-                <<"iq">> ->
-                    process_iq(From, To, Packet);
-                <<"broadcast">> ->
-                    ejabberd_hooks:run(sm_broadcast, LServer, [From, To, Packet]),
-                    broadcast_packet(From, To, Packet);
-                _ ->
-                    ok
-            end;
+            do_route_no_resource(Name, xml:get_attr_s(<<"type">>, Attrs),
+                                 From, To, Packet);
         _ ->
             case ?SM_BACKEND:get_sessions(LUser, LServer, LResource) of
                 [] ->
-                    case Name of
-                        <<"message">> ->
-                            route_message(From, To, Packet);
-                        <<"iq">> ->
-                            case xml:get_attr_s(<<"type">>, Attrs) of
-                                <<"error">> -> ok;
-                                <<"result">> -> ok;
-                                _ ->
-                                    Err =
-                                        jlib:make_error_reply(
-                                          Packet, ?ERR_SERVICE_UNAVAILABLE),
-                                    ejabberd_router:route(To, From, Err)
-                            end;
-                        _ ->
-                            ?DEBUG("packet droped~n", [])
-                    end;
+                    do_route_offline(Name, xml:get_attr_s(<<"type">>, Attrs),
+                                     From, To, Packet);
                 Ss ->
                     Session = lists:max(Ss),
                     Pid = element(2, Session#session.sid),
                     ?DEBUG("sending to process ~p~n", [Pid]),
                     Pid ! {route, From, To, Packet}
-            end
-=======
-	   [From, To, Packet, 8]),
-    #jid{ luser = LUser, lserver = LServer, lresource = LResource} = To,
-    {xmlelement, Name, Attrs, _Els} = Packet,
-    case LResource of
-	<<>> -> do_route_nores(Name, xml:get_attr_s(<<"type">>, Attrs), From,To,Packet);
-	_ ->
-	    USR = {LUser, LServer, LResource},
-	    case mnesia:dirty_index_read(session, USR, #session.usr) of
-		[] -> do_route_offline(Name, xml:get_attr_s(<<"type">>, Attrs), From, To, Packet);
-		Ss ->
-		    Session = lists:max(Ss),
-		    Pid = element(2, Session#session.sid),
-		    ?DEBUG("sending to process ~p~n", [Pid]),
-		    Pid ! {route, From, To, Packet}
 	    end
->>>>>>> 81fdfd8f
-    end.
-
-do_route_nores_presence_prv(From,To,Packet,Type,Reason) ->
+    end.
+
+do_route_no_resource_presence_prv(From,To,Packet,Type,Reason) ->
 	is_privacy_allow(From, To, Packet) andalso ejabberd_hooks:run_fold(
 	   roster_in_subscription,
 	   To#jid.lserver,
 	   false,
 	   [To#jid.user, To#jid.server, From, Type, Reason]).
 
-do_route_nores_presence(<<"subscribe">>, From, To, Packet) ->
+-spec do_route_no_resource_presence(binary(), #jid{}, #jid{}, tuple()) -> any().
+do_route_no_resource_presence(<<"subscribe">>, From, To, Packet) ->
 	Reason = xml:get_path_s(Packet, [{elem, <<"status">>}, cdata]),
-	do_route_nores_presence_prv(From,To,Packet,subscribe,Reason);
-do_route_nores_presence(<<"subscribed">>, From, To, Packet) ->
-	do_route_nores_presence_prv(From,To,Packet,subscribed,<<>>);
-do_route_nores_presence(<<"unsubscribe">>, From, To, Packet) ->
-	do_route_nores_presence_prv(From,To,Packet,unsubscribe,<<>>);
-do_route_nores_presence(<<"unsubscribed">>, From, To, Packet) ->
-	do_route_nores_presence_prv(From,To,Packet,unsubscribed,<<>>);
-do_route_nores_presence(_, _, _, _) ->
+	do_route_no_resource_presence_prv(From, To, Packet, subscribe, Reason);
+do_route_no_resource_presence(<<"subscribed">>, From, To, Packet) ->
+	do_route_no_resource_presence_prv(From, To, Packet, subscribed, <<>>);
+do_route_no_resource_presence(<<"unsubscribe">>, From, To, Packet) ->
+	do_route_no_resource_presence_prv(From, To, Packet, unsubscribe, <<>>);
+do_route_no_resource_presence(<<"unsubscribed">>, From, To, Packet) ->
+	do_route_no_resource_presence_prv(From, To, Packet, unsubscribed, <<>>);
+do_route_no_resource_presence(_, _, _, _) ->
 	true.
 
-do_route_nores(<<"presence">>, Type, From, To, Packet) ->
-	case  do_route_nores_presence(Type, From, To, Packet) of
-	    true -> PResources = get_user_present_resources(
-			    To#jid.luser, To#jid.lserver),
+do_route_no_resource(<<"presence">>, Type, From, To, Packet) ->
+	case do_route_no_resource_presence(Type, From, To, Packet) of
+	    true ->
+            PResources = get_user_present_resources(To#jid.luser, To#jid.lserver),
 		    lists:foreach(
 		      fun({_, R}) ->
-			      do_route(From, jlib:jid_replace_resource(To, R), Packet)
+                      do_route(From, jlib:jid_replace_resource(To, R), Packet)
 		      end, PResources);
-	   false ->   ok
+        false ->
+            ok
 	end;
-do_route_nores(<<"message">>, _, From, To, Packet) ->
+do_route_no_resource(<<"message">>, _, From, To, Packet) ->
 	route_message(From, To, Packet);
-do_route_nores(<<"iq">>, _, From, To, Packet) ->
+do_route_no_resource(<<"iq">>, _, From, To, Packet) ->
 	process_iq(From, To, Packet);
-do_route_nores(<<"broadcast">>, _, From, To, Packet) ->
+do_route_no_resource(<<"broadcast">>, _, From, To, Packet) ->
 	ejabberd_hooks:run(sm_broadcast, To#jid.lserver, [From, To, Packet]),
 	broadcast_packet(From, To, Packet);
-do_route_nores(_, _, _, _, _) ->
+do_route_no_resource(_, _, _, _, _) ->
 	ok.
 
 do_route_offline(<<"message">>, _, From, To, Packet)  ->
@@ -498,8 +404,7 @@
 do_route_offline(<<"iq">>, <<"result">>, _From, _To, _Packet) ->
 	ok;
 do_route_offline(<<"iq">>, _, From, To, Packet) ->
-	Err = jlib:make_error_reply(
-		Packet, ?ERR_SERVICE_UNAVAILABLE),
+	Err = jlib:make_error_reply(Packet, ?ERR_SERVICE_UNAVAILABLE),
 	ejabberd_router:route(To, From, Err);
 do_route_offline(_, _, _, _, _) ->
 	?DEBUG("packet droped~n", []).
@@ -532,11 +437,8 @@
     allow == ejabberd_hooks:run_fold(
                privacy_check_packet, Server,
                allow,
-               [User,
-                Server,
-                PrivacyList,
-                {From, To, Packet},
-                in]).
+               [User, Server, PrivacyList,
+                {From, To, Packet}, in]).
 
 route_message(From, To, Packet) ->
     LUser = To#jid.luser,
