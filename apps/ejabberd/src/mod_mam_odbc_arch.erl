%%%-------------------------------------------------------------------
%%% @author Uvarov Michael <arcusfelis@gmail.com>
%%% @copyright (C) 2013, Uvarov Michael
%%% @doc ODBC backend for Message Archive Management.
%%% @end
%%%-------------------------------------------------------------------
-module(mod_mam_odbc_arch).
-export([archive_size/4,
         wait_flushing/4,
         archive_message/9,
         lookup_messages/12,
         remove_archive/4,
         purge_single_message/6,
         purge_multiple_messages/8]).

%% Called from mod_mam_odbc_async_writer
-export([prepare_message/8,
         archive_messages/2,
         archive_messages/3]).

%% UID
-import(mod_mam_utils,
        [encode_compact_uuid/2]).


%% JID serialization
-import(mod_mam_utils,
        [jid_to_opt_binary/2,
         expand_minified_jid/2]).

-include_lib("ejabberd/include/ejabberd.hrl").
-include_lib("ejabberd/include/jlib.hrl").
-include_lib("exml/include/exml.hrl").

-type filter() :: iolist().
-type message_id() :: non_neg_integer().
-type user_id() :: non_neg_integer().
-type escaped_message_id() :: binary().
-type escaped_jid() :: binary().
-type escaped_resource() :: binary().
-type server_hostname() :: binary().
-type server_host() :: binary().
-type unix_timestamp() :: non_neg_integer().

encode_direction(incoming) -> "I";
encode_direction(outgoing) -> "O".

archive_size(Host, _Mod, UserID, _UserJID) ->
    IndexHintSQL = index_hint_sql(Host),
    {selected, _ColumnNames, [{BSize}]} =
    mod_mam_utils:success_sql_query(
      Host,
      ["SELECT COUNT(*) "
<<<<<<< HEAD
       "FROM mam_message ",
       IndexHintSQL,
=======
       "FROM ", select_table(UserID), " ",
       "USE INDEX(i_mam_message_uid, i_mam_message_rem) "
>>>>>>> 4c85e2e0
       "WHERE user_id = '", escape_user_id(UserID), "'"]),
    list_to_integer(binary_to_list(BSize)).

wait_flushing(_Host, _Mod, _UserID, _UserJID) ->
    ok.

index_hint_sql(Host) ->
    case ejabberd_odbc:db_engine(Host) of
        mysql ->
            "USE INDEX(i_mam_message_uid, i_mam_message_rem) ";
        _ ->
            ""
    end.

archive_message(Host, _Mod, MessID, UserID,
                LocJID=#jid{},
                RemJID=#jid{lresource=RemLResource},
                SrcJID, Dir, Packet) ->
    SUserID = integer_to_list(UserID),
    SBareRemJID = minify_and_escape_bare_jid(LocJID, RemJID),
    SSrcJID = minify_and_escape_jid(LocJID, SrcJID),
    SDir = encode_direction(Dir),
    SRemLResource = ejabberd_odbc:escape(RemLResource),
    Data = term_to_binary(Packet),
    EscFormat = ejabberd_odbc:escape_format(Host),
    SData = ejabberd_odbc:escape_binary(EscFormat, Data),
    SMessID = integer_to_list(MessID),
    write_message(Host, SMessID, SUserID, SBareRemJID,
                  SRemLResource, SDir, SSrcJID, SData).

write_message(Host, SMessID, SUserID, SBareRemJID,
              SRemLResource, SDir, SSrcJID, SData) ->
    {updated, 1} =
    mod_mam_utils:success_sql_query(
      Host,
      ["INSERT INTO mam_message(id, user_id, remote_bare_jid, "
                                "remote_resource, direction, "
                                "from_jid, message) "
       "VALUES ('", SMessID, "', '", SUserID, "', '", SBareRemJID, "', "
               "'", SRemLResource, "', '", SDir, "', ",
               "'", SSrcJID, "', '", SData, "');"]),
    ok.

prepare_message(Host, MessID, UserID,
                LocJID=#jid{},
                RemJID=#jid{lresource=RemLResource}, SrcJID, Dir, Packet) ->
    SUserID = integer_to_list(UserID),
    SBareRemJID = minify_and_escape_bare_jid(LocJID, RemJID),
    SSrcJID = minify_and_escape_jid(LocJID, SrcJID),
    SDir = encode_direction(Dir),
    SRemLResource = ejabberd_odbc:escape(RemLResource),
    Data = term_to_binary(Packet, [compressed]),
    EscFormat = ejabberd_odbc:escape_format(Host),
    SData = ejabberd_odbc:escape_binary(EscFormat, Data),
    SMessID = integer_to_list(MessID),
    [SMessID, SUserID, SBareRemJID, SRemLResource, SDir, SSrcJID, SData].

archive_messages(LServer, Acc) ->
    mod_mam_utils:success_sql_query(
      LServer,
      ["INSERT INTO mam_message(id, user_id, remote_bare_jid, "
                                "remote_resource, direction, "
                                "from_jid, message) "
       "VALUES ", tuples(Acc)]).

archive_messages(LServer, Acc, N) ->
    mod_mam_utils:success_sql_query(
      LServer,
      ["INSERT IGNORE INTO ", select_table(N),
                             " (id, user_id, remote_bare_jid, "
                                "remote_resource, direction, "
                                "from_jid, message) "
       "VALUES ", tuples(Acc)]).


-spec lookup_messages(Host, _Mod,
                      UserID, UserJID, RSM, Start, End, Now, WithJID,
                      PageSize, LimitPassed, MaxResultLimit) ->
    {ok, {TotalCount, Offset, MessageRows}} | {error, 'policy-violation'}
			     when
    Host    :: server_host(),
    UserJID :: #jid{},
    UserID  :: user_id(),
    RSM     :: #rsm_in{} | undefined,
    Start   :: unix_timestamp() | undefined,
    End     :: unix_timestamp() | undefined,
    Now     :: unix_timestamp(),
    PageSize :: non_neg_integer(),
    WithJID :: #jid{} | undefined,
    LimitPassed :: boolean(),
    MaxResultLimit :: non_neg_integer(),
    TotalCount :: non_neg_integer(),
    Offset  :: non_neg_integer(),
    MessageRows :: list(tuple()).

lookup_messages(Host, _Mod, UserID, UserJID = #jid{},
                RSM = #rsm_in{direction = aft, id = ID}, Start, End, _Now, WithJID,
                PageSize, LimitPassed, MaxResultLimit) ->
    Filter = prepare_filter(UserID, UserJID, Start, End, WithJID),
<<<<<<< HEAD
    IndexHintSQL = index_hint_sql(Host),
    TotalCount = calc_count(Host, Filter, IndexHintSQL),
    Offset     = calc_offset(Host, Filter, IndexHintSQL, PageSize, TotalCount, RSM),
=======
    TotalCount = calc_count(Host, UserID, Filter),
    Offset     = calc_offset(Host, UserID, Filter, PageSize, TotalCount, RSM),
>>>>>>> 4c85e2e0
    %% If a query returns a number of stanzas greater than this limit and the
    %% client did not specify a limit using RSM then the server should return
    %% a policy-violation error to the client. 
    case TotalCount - Offset > MaxResultLimit andalso not LimitPassed of
        true ->
            {error, 'policy-violation'};

        false ->
            MessageRows = extract_messages(Host, UserID, after_id(ID, Filter), 0, PageSize, false),
            {ok, {TotalCount, Offset, rows_to_uniform_format(Host, UserJID, MessageRows)}}
    end;

lookup_messages(Host, _Mod, UserID, UserJID = #jid{},
                RSM = #rsm_in{direction = before, id = ID}, Start, End, _Now, WithJID,
                PageSize, LimitPassed, MaxResultLimit) ->
    Filter = prepare_filter(UserID, UserJID, Start, End, WithJID),
<<<<<<< HEAD
    IndexHintSQL = index_hint_sql(Host),
    TotalCount = calc_count(Host, Filter, IndexHintSQL),
    Offset     = calc_offset(Host, Filter, IndexHintSQL, PageSize, TotalCount, RSM),
=======
    TotalCount = calc_count(Host, UserID, Filter),
    Offset     = calc_offset(Host, UserID, Filter, PageSize, TotalCount, RSM),
>>>>>>> 4c85e2e0
    %% If a query returns a number of stanzas greater than this limit and the
    %% client did not specify a limit using RSM then the server should return
    %% a policy-violation error to the client. 
    case TotalCount - Offset > MaxResultLimit andalso not LimitPassed of
        true ->
            {error, 'policy-violation'};

        false ->
            MessageRows = extract_messages(Host, UserID, before_id(ID, Filter), 0, PageSize, true),
            {ok, {TotalCount, Offset, rows_to_uniform_format(Host, UserJID, MessageRows)}}
    end;

lookup_messages(Host, _Mod, UserID, UserJID = #jid{},
                RSM, Start, End, _Now, WithJID,
                PageSize, LimitPassed, MaxResultLimit) ->
    Filter = prepare_filter(UserID, UserJID, Start, End, WithJID),
<<<<<<< HEAD
    IndexHintSQL = index_hint_sql(Host),
    TotalCount = calc_count(Host, Filter, IndexHintSQL),
    Offset     = calc_offset(Host, Filter, IndexHintSQL, PageSize, TotalCount, RSM),
=======
    TotalCount = calc_count(Host, UserID, Filter),
    Offset     = calc_offset(Host, UserID, Filter, PageSize, TotalCount, RSM),
>>>>>>> 4c85e2e0
    %% If a query returns a number of stanzas greater than this limit and the
    %% client did not specify a limit using RSM then the server should return
    %% a policy-violation error to the client. 
    case TotalCount - Offset > MaxResultLimit andalso not LimitPassed of
        true ->
            {error, 'policy-violation'};

        false ->
            MessageRows = extract_messages(Host, UserID, Filter, Offset, PageSize, false),
            {ok, {TotalCount, Offset, rows_to_uniform_format(Host, UserJID, MessageRows)}}
    end.

after_id(ID, Filter) ->
    SID = escape_message_id(ID),
    [Filter, " AND id > '", SID, "'"].

before_id(undefined, Filter) ->
    Filter;
before_id(ID, Filter) ->
    SID = escape_message_id(ID),
    [Filter, " AND id < '", SID, "'"].

rows_to_uniform_format(Host, UserJID, MessageRows) ->
    EscFormat = ejabberd_odbc:escape_format(Host),
    [row_to_uniform_format(UserJID, EscFormat, Row) || Row <- MessageRows].

row_to_uniform_format(UserJID, EscFormat, {BMessID,BSrcJID,SData}) ->
    MessID = list_to_integer(binary_to_list(BMessID)),
    SrcJID = jlib:binary_to_jid(expand_minified_jid(UserJID, BSrcJID)),
    Data = ejabberd_odbc:unescape_binary(EscFormat, SData),
    Packet = binary_to_term(Data),
    {MessID, SrcJID, Packet}.


remove_archive(Host, _Mod, UserID, _UserJID) ->
    {updated, _} =
    mod_mam_utils:success_sql_query(
      Host,
      ["DELETE FROM ", select_table(UserID), " "
       "WHERE user_id = '", escape_user_id(UserID), "'"]),
    ok.

-spec purge_single_message(Host, Mod, MessID, UserID, UserJID, Now) ->
    ok | {error, 'not-allowed' | 'not-found'} when
    Host    :: server_host(),
    Mod     :: module(),
    MessID  :: message_id(),
    UserID  :: user_id(),
    UserJID :: #jid{},
    Now     :: unix_timestamp().
purge_single_message(Host, _Mod, MessID, UserID, _UserJID, _Now) ->
    Result =
    mod_mam_utils:success_sql_query(
      Host,
      ["DELETE FROM ", select_table(UserID), " "
       "WHERE user_id = '", escape_user_id(UserID), "' "
       "AND id = '", escape_message_id(MessID), "'"]),
    case Result of
        {updated, 0} -> {error, 'not-found'};
        {updated, 1} -> ok
    end.

-spec purge_multiple_messages(Host, Mod,
                              UserID, UserJID, Start, End, Now, WithJID) ->
    ok | {error, 'not-allowed'} when
    Host    :: server_host(),
    Mod     :: module(),
    UserID  :: user_id(),
    UserJID :: #jid{},
    Start   :: unix_timestamp() | undefined,
    End     :: unix_timestamp() | undefined,
    Now     :: unix_timestamp(),
    WithJID :: #jid{} | undefined.
purge_multiple_messages(Host, _Mod, UserID, UserJID,
                        Start, End, _Now, WithJID) ->
    Filter = prepare_filter(UserID, UserJID, Start, End, WithJID),
    {updated, _} =
    mod_mam_utils:success_sql_query(
      Host,
      ["DELETE FROM ", select_table(UserID), " ", Filter]),
    ok.

%% Each record is a tuple of form 
%% `{<<"13663125233">>,<<"bob@localhost">>,<<"res1">>,<<binary>>}'.
%% Columns are `["id","from_jid","message"]'.
-spec extract_messages(Host, _UserID, Filter, IOffset, IMax, ReverseLimit) ->
    [Record] when
    Host :: server_hostname(),
    Filter  :: filter(),
    IOffset :: non_neg_integer(),
    IMax    :: pos_integer(),
    ReverseLimit :: boolean(),
    Record :: tuple().
extract_messages(_Host, _UserID, _Filter, _IOffset, 0, _) ->
    [];
extract_messages(Host, UserID, Filter, IOffset, IMax, false) ->
    {selected, _ColumnNames, MessageRows} =
    mod_mam_utils:success_sql_query(
      Host,
      ["SELECT id, from_jid, message "
       "FROM ", select_table(UserID), " ",
        Filter,
       " ORDER BY id"
       " LIMIT ", integer_to_list(IMax),
         case IOffset of
             0 -> "";
             _ -> [" OFFSET ", integer_to_list(IOffset)]
         end]),
    ?DEBUG("extract_messages query returns ~p", [MessageRows]),
    MessageRows;
extract_messages(Host, UserID, Filter, IOffset, IMax, true) ->
    {selected, _ColumnNames, MessageRows} =
    mod_mam_utils:success_sql_query(
      Host,
      ["SELECT id, from_jid, message "
       "FROM ", select_table(UserID), " ",
        Filter,
       " ORDER BY id DESC"
       " LIMIT ", integer_to_list(IMax),
         case IOffset of
             0 -> "";
             _ -> [" OFFSET ", integer_to_list(IOffset)]
         end]),
    ?DEBUG("extract_messages query returns ~p", [MessageRows]),
    lists:reverse(MessageRows).

%% @doc Calculate a zero-based index of the row with UID in the result test.
%%
%% If the element does not exists, the ID of the next element will
%% be returned instead.
%% @end
%% "SELECT COUNT(*) as "index" FROM mam_message WHERE id <= '",  UID
<<<<<<< HEAD
-spec calc_index(Host, Filter, IndexHintSQL, SUID) -> Count
    when
    Host         :: server_hostname(),
    Filter       :: filter(),
    IndexHintSQL :: string(),
    SUID         :: escaped_message_id(),
    Count        :: non_neg_integer().
calc_index(Host, Filter, IndexHintSQL, SUID) ->
    {selected, _ColumnNames, [{BIndex}]} =
    mod_mam_utils:success_sql_query(
      Host,
      ["SELECT COUNT(*) FROM mam_message ",
       IndexHintSQL, Filter, " AND id <= '", SUID, "'"]),
=======
-spec calc_index(Host, _UserID, Filter, SUID) -> Count
    when
    Host  :: server_hostname(),
    Filter   :: filter(),
    SUID     :: escaped_message_id(),
    Count    :: non_neg_integer().
calc_index(Host, UserID, Filter, SUID) ->
    {selected, _ColumnNames, [{BIndex}]} =
    mod_mam_utils:success_sql_query(
      Host,
      ["SELECT COUNT(*) FROM ", select_table(UserID), " ",
       "USE INDEX(i_mam_message_uid, i_mam_message_rem) ",
       Filter, " AND id <= '", SUID, "'"]),
>>>>>>> 4c85e2e0
    list_to_integer(binary_to_list(BIndex)).

%% @doc Count of elements in RSet before the passed element.
%%
%% The element with the passed UID can be already deleted.
%% @end
%% "SELECT COUNT(*) as "count" FROM mam_message WHERE id < '",  UID
<<<<<<< HEAD
-spec calc_before(Host, Filter, IndexHintSQL, SUID) -> Count
    when
    Host         :: server_hostname(),
    Filter       :: filter(),
    IndexHintSQL :: string(),
    SUID         :: escaped_message_id(),
    Count        :: non_neg_integer().
calc_before(Host, Filter, IndexHintSQL, SUID) ->
    {selected, _ColumnNames, [{BIndex}]} =
    mod_mam_utils:success_sql_query(
      Host,
      ["SELECT COUNT(*) FROM mam_message ",
       IndexHintSQL, Filter, " AND id < '", SUID, "'"]),
=======
-spec calc_before(Host, _UserID, Filter, SUID) -> Count
    when
    Host  :: server_hostname(),
    Filter   :: filter(),
    SUID     :: escaped_message_id(),
    Count    :: non_neg_integer().
calc_before(Host, UserID, Filter, SUID) ->
    {selected, _ColumnNames, [{BIndex}]} =
    mod_mam_utils:success_sql_query(
      Host,
      ["SELECT COUNT(*) FROM ", select_table(UserID), " ",
       "USE INDEX(i_mam_message_uid, i_mam_message_rem) ",
       Filter, " AND id < '", SUID, "'"]),
>>>>>>> 4c85e2e0
    list_to_integer(binary_to_list(BIndex)).


%% @doc Get the total result set size.
%% "SELECT COUNT(*) as "count" FROM mam_message WHERE "
<<<<<<< HEAD
-spec calc_count(Host, Filter, IndexHintSQL) -> Count
    when
    Host         :: server_hostname(),
    Filter       :: filter(),
    IndexHintSQL :: string(),
    Count        :: non_neg_integer().
calc_count(Host, Filter, IndexHintSQL) ->
    {selected, _ColumnNames, [{BCount}]} =
    mod_mam_utils:success_sql_query(
      Host,
      ["SELECT COUNT(*) FROM mam_message ",
       IndexHintSQL, Filter]),
=======
-spec calc_count(Host, _UserID, Filter) -> Count
    when
    Host  :: server_hostname(),
    Filter   :: filter(),
    Count    :: non_neg_integer().
calc_count(Host, UserID, Filter) ->
    {selected, _ColumnNames, [{BCount}]} =
    mod_mam_utils:success_sql_query(
      Host,
      ["SELECT COUNT(*) FROM ", select_table(UserID), " ",
       "USE INDEX(i_mam_message_uid, i_mam_message_rem) ",
       Filter]),
>>>>>>> 4c85e2e0
    list_to_integer(binary_to_list(BCount)).


-spec prepare_filter(UserID, UserJID, Start, End, WithJID) -> filter()
    when
    UserID  :: user_id(),
    UserJID :: #jid{},
    Start   :: unix_timestamp() | undefined,
    End     :: unix_timestamp() | undefined,
    WithJID :: #jid{} | undefined.
prepare_filter(UserID, UserJID, Start, End, WithJID) ->
    {SWithJID, SWithResource} =
    case WithJID of
        undefined -> {undefined, undefined};
        #jid{lresource = <<>>} ->
            {minify_and_escape_bare_jid(UserJID, WithJID), undefined};
        #jid{lresource = WithLResource} ->
            {minify_and_escape_bare_jid(UserJID, WithJID),
             ejabberd_odbc:escape(WithLResource)}
    end,
    prepare_filter_sql(UserID, Start, End, SWithJID, SWithResource).

-spec prepare_filter_sql(UserID, IStart, IEnd, SWithJID, SWithResource) -> filter()
    when
    UserID  :: non_neg_integer(),
    IStart  :: unix_timestamp() | undefined,
    IEnd    :: unix_timestamp() | undefined,
    SWithJID :: escaped_jid() | undefined,
    SWithResource :: escaped_resource() | undefined.
prepare_filter_sql(UserID, IStart, IEnd, SWithJID, SWithResource) ->
   ["WHERE user_id='", escape_user_id(UserID), "'",
     case IStart of
        undefined -> "";
        _         -> [" AND id >= ",
                      escape_message_id(encode_compact_uuid(IStart, 0))]
     end,
     case IEnd of
        undefined -> "";
        _         -> [" AND id <= ",
                      escape_message_id(encode_compact_uuid(IEnd, 255))]
     end,
     case SWithJID of
        undefined -> "";
        _         -> [" AND remote_bare_jid = '", SWithJID, "'"]
     end,
     case SWithResource of
        undefined -> "";
        _         -> [" AND remote_resource = '", SWithResource, "'"]
     end].


%% #rsm_in{
%%    max = non_neg_integer() | undefined,
%%    direction = before | aft | undefined,
%%    id = binary() | undefined,
%%    index = non_neg_integer() | undefined}
<<<<<<< HEAD
-spec calc_offset(Host, Filter, IndexHintSQL, PageSize, TotalCount, RSM) -> Offset
    when
    Host         :: server_hostname(),
    Filter       :: filter(),
    IndexHintSQL :: string(),
    PageSize     :: non_neg_integer(),
    TotalCount   :: non_neg_integer(),
    RSM          :: #rsm_in{} | undefined,
    Offset       :: non_neg_integer().
calc_offset(_LS, _F, _IH, _PS, _TC, #rsm_in{direction = undefined, index = Index})
    when is_integer(Index) ->
    Index;
%% Requesting the Last Page in a Result Set
calc_offset(_LS, _F, _IH, PS, TC, #rsm_in{direction = before, id = undefined}) ->
    max(0, TC - PS);
calc_offset(Host, F, IH, PS, _TC, #rsm_in{direction = before, id = ID})
    when is_integer(ID) ->
    SID = escape_message_id(ID),
    max(0, calc_before(Host, F, IH, SID) - PS);
calc_offset(Host, F, IH, _PS, _TC, #rsm_in{direction = aft, id = ID})
    when is_integer(ID) ->
    SID = escape_message_id(ID),
    calc_index(Host, F, IH, SID);
calc_offset(_LS, _F, _IH, _PS, _TC, _RSM) ->
=======
-spec calc_offset(Host, _UserID, Filter, PageSize, TotalCount, RSM) -> Offset
    when
    Host  :: server_hostname(),
    Filter   :: filter(),
    PageSize :: non_neg_integer(),
    TotalCount :: non_neg_integer(),
    RSM      :: #rsm_in{} | undefined,
    Offset   :: non_neg_integer().
calc_offset(_LS, _UserID, _F, _PS, _TC, #rsm_in{direction = undefined, index = Index})
    when is_integer(Index) ->
    Index;
%% Requesting the Last Page in a Result Set
calc_offset(_LS, _UserID, _F, PS, TC, #rsm_in{direction = before, id = undefined}) ->
    max(0, TC - PS);
calc_offset(Host, UserID, F, PS, _TC, #rsm_in{direction = before, id = ID})
    when is_integer(ID) ->
    SID = escape_message_id(ID),
    max(0, calc_before(Host, UserID, F, SID) - PS);
calc_offset(Host, UserID, F, _PS, _TC, #rsm_in{direction = aft, id = ID})
    when is_integer(ID) ->
    SID = escape_message_id(ID),
    calc_index(Host, UserID, F, SID);
calc_offset(_LS, _UserID, _F, _PS, _TC, _RSM) ->
>>>>>>> 4c85e2e0
    0.

escape_message_id(MessID) when is_integer(MessID) ->
    integer_to_list(MessID).

escape_user_id(UserID) when is_integer(UserID) ->
    integer_to_list(UserID).

%% @doc Strip resource, minify and escape JID.
minify_and_escape_bare_jid(LocJID, JID) ->
    ejabberd_odbc:escape(jid_to_opt_binary(LocJID, jlib:jid_remove_resource(JID))).

minify_and_escape_jid(LocJID, JID) ->
    ejabberd_odbc:escape(jid_to_opt_binary(LocJID, JID)).

join([H|T]) ->
    [H, [", " ++ X || X <- T]].

tuples(Rows) ->
    join([tuple(Row) || Row <- Rows]).

tuple([H|T]) ->
    ["('", H, "'", [[", '", X, "'"] || X <- T], ")"].

select_table(N) ->
    io_lib:format("mam_message_~2..0B", [N rem 16]).<|MERGE_RESOLUTION|>--- conflicted
+++ resolved
@@ -51,13 +51,8 @@
     mod_mam_utils:success_sql_query(
       Host,
       ["SELECT COUNT(*) "
-<<<<<<< HEAD
-       "FROM mam_message ",
+       "FROM ", select_table(UserID), " ",
        IndexHintSQL,
-=======
-       "FROM ", select_table(UserID), " ",
-       "USE INDEX(i_mam_message_uid, i_mam_message_rem) "
->>>>>>> 4c85e2e0
        "WHERE user_id = '", escape_user_id(UserID), "'"]),
     list_to_integer(binary_to_list(BSize)).
 
@@ -157,14 +152,9 @@
                 RSM = #rsm_in{direction = aft, id = ID}, Start, End, _Now, WithJID,
                 PageSize, LimitPassed, MaxResultLimit) ->
     Filter = prepare_filter(UserID, UserJID, Start, End, WithJID),
-<<<<<<< HEAD
     IndexHintSQL = index_hint_sql(Host),
-    TotalCount = calc_count(Host, Filter, IndexHintSQL),
-    Offset     = calc_offset(Host, Filter, IndexHintSQL, PageSize, TotalCount, RSM),
-=======
-    TotalCount = calc_count(Host, UserID, Filter),
-    Offset     = calc_offset(Host, UserID, Filter, PageSize, TotalCount, RSM),
->>>>>>> 4c85e2e0
+    TotalCount = calc_count(Host, UserID, Filter, IndexHintSQL),
+    Offset     = calc_offset(Host, UserID, Filter, IndexHintSQL, PageSize, TotalCount, RSM),
     %% If a query returns a number of stanzas greater than this limit and the
     %% client did not specify a limit using RSM then the server should return
     %% a policy-violation error to the client. 
@@ -181,14 +171,9 @@
                 RSM = #rsm_in{direction = before, id = ID}, Start, End, _Now, WithJID,
                 PageSize, LimitPassed, MaxResultLimit) ->
     Filter = prepare_filter(UserID, UserJID, Start, End, WithJID),
-<<<<<<< HEAD
     IndexHintSQL = index_hint_sql(Host),
-    TotalCount = calc_count(Host, Filter, IndexHintSQL),
-    Offset     = calc_offset(Host, Filter, IndexHintSQL, PageSize, TotalCount, RSM),
-=======
-    TotalCount = calc_count(Host, UserID, Filter),
-    Offset     = calc_offset(Host, UserID, Filter, PageSize, TotalCount, RSM),
->>>>>>> 4c85e2e0
+    TotalCount = calc_count(Host, UserID, Filter, IndexHintSQL),
+    Offset     = calc_offset(Host, UserID, Filter, IndexHintSQL, PageSize, TotalCount, RSM),
     %% If a query returns a number of stanzas greater than this limit and the
     %% client did not specify a limit using RSM then the server should return
     %% a policy-violation error to the client. 
@@ -205,14 +190,9 @@
                 RSM, Start, End, _Now, WithJID,
                 PageSize, LimitPassed, MaxResultLimit) ->
     Filter = prepare_filter(UserID, UserJID, Start, End, WithJID),
-<<<<<<< HEAD
     IndexHintSQL = index_hint_sql(Host),
-    TotalCount = calc_count(Host, Filter, IndexHintSQL),
-    Offset     = calc_offset(Host, Filter, IndexHintSQL, PageSize, TotalCount, RSM),
-=======
-    TotalCount = calc_count(Host, UserID, Filter),
-    Offset     = calc_offset(Host, UserID, Filter, PageSize, TotalCount, RSM),
->>>>>>> 4c85e2e0
+    TotalCount = calc_count(Host, UserID, Filter, IndexHintSQL),
+    Offset     = calc_offset(Host, UserID, Filter, IndexHintSQL, PageSize, TotalCount, RSM),
     %% If a query returns a number of stanzas greater than this limit and the
     %% client did not specify a limit using RSM then the server should return
     %% a policy-violation error to the client. 
@@ -345,35 +325,20 @@
 %% be returned instead.
 %% @end
 %% "SELECT COUNT(*) as "index" FROM mam_message WHERE id <= '",  UID
-<<<<<<< HEAD
--spec calc_index(Host, Filter, IndexHintSQL, SUID) -> Count
+-spec calc_index(Host, UserID, Filter, IndexHintSQL, SUID) -> Count
     when
     Host         :: server_hostname(),
+    UserID       :: user_id(),
     Filter       :: filter(),
     IndexHintSQL :: string(),
     SUID         :: escaped_message_id(),
     Count        :: non_neg_integer().
-calc_index(Host, Filter, IndexHintSQL, SUID) ->
+calc_index(Host, UserID, Filter, IndexHintSQL, SUID) ->
     {selected, _ColumnNames, [{BIndex}]} =
     mod_mam_utils:success_sql_query(
       Host,
-      ["SELECT COUNT(*) FROM mam_message ",
+      ["SELECT COUNT(*) FROM ", select_table(UserID), " ",
        IndexHintSQL, Filter, " AND id <= '", SUID, "'"]),
-=======
--spec calc_index(Host, _UserID, Filter, SUID) -> Count
-    when
-    Host  :: server_hostname(),
-    Filter   :: filter(),
-    SUID     :: escaped_message_id(),
-    Count    :: non_neg_integer().
-calc_index(Host, UserID, Filter, SUID) ->
-    {selected, _ColumnNames, [{BIndex}]} =
-    mod_mam_utils:success_sql_query(
-      Host,
-      ["SELECT COUNT(*) FROM ", select_table(UserID), " ",
-       "USE INDEX(i_mam_message_uid, i_mam_message_rem) ",
-       Filter, " AND id <= '", SUID, "'"]),
->>>>>>> 4c85e2e0
     list_to_integer(binary_to_list(BIndex)).
 
 %% @doc Count of elements in RSet before the passed element.
@@ -381,67 +346,38 @@
 %% The element with the passed UID can be already deleted.
 %% @end
 %% "SELECT COUNT(*) as "count" FROM mam_message WHERE id < '",  UID
-<<<<<<< HEAD
--spec calc_before(Host, Filter, IndexHintSQL, SUID) -> Count
+-spec calc_before(Host, UserID, Filter, IndexHintSQL, SUID) -> Count
     when
     Host         :: server_hostname(),
+    UserID       :: user_id(),
     Filter       :: filter(),
     IndexHintSQL :: string(),
     SUID         :: escaped_message_id(),
     Count        :: non_neg_integer().
-calc_before(Host, Filter, IndexHintSQL, SUID) ->
+calc_before(Host, UserID, Filter, IndexHintSQL, SUID) ->
     {selected, _ColumnNames, [{BIndex}]} =
     mod_mam_utils:success_sql_query(
       Host,
-      ["SELECT COUNT(*) FROM mam_message ",
+      ["SELECT COUNT(*) FROM ", select_table(UserID), " ",
        IndexHintSQL, Filter, " AND id < '", SUID, "'"]),
-=======
--spec calc_before(Host, _UserID, Filter, SUID) -> Count
-    when
-    Host  :: server_hostname(),
-    Filter   :: filter(),
-    SUID     :: escaped_message_id(),
-    Count    :: non_neg_integer().
-calc_before(Host, UserID, Filter, SUID) ->
-    {selected, _ColumnNames, [{BIndex}]} =
-    mod_mam_utils:success_sql_query(
-      Host,
-      ["SELECT COUNT(*) FROM ", select_table(UserID), " ",
-       "USE INDEX(i_mam_message_uid, i_mam_message_rem) ",
-       Filter, " AND id < '", SUID, "'"]),
->>>>>>> 4c85e2e0
     list_to_integer(binary_to_list(BIndex)).
 
 
 %% @doc Get the total result set size.
 %% "SELECT COUNT(*) as "count" FROM mam_message WHERE "
-<<<<<<< HEAD
--spec calc_count(Host, Filter, IndexHintSQL) -> Count
-    when
+-spec calc_count(Host, UserID, Filter, IndexHintSQL) -> Count
+    when
+    UserID       :: user_id(),
     Host         :: server_hostname(),
     Filter       :: filter(),
     IndexHintSQL :: string(),
     Count        :: non_neg_integer().
-calc_count(Host, Filter, IndexHintSQL) ->
+calc_count(Host, UserID, Filter, IndexHintSQL) ->
     {selected, _ColumnNames, [{BCount}]} =
     mod_mam_utils:success_sql_query(
       Host,
-      ["SELECT COUNT(*) FROM mam_message ",
+      ["SELECT COUNT(*) FROM ", select_table(UserID), " ",
        IndexHintSQL, Filter]),
-=======
--spec calc_count(Host, _UserID, Filter) -> Count
-    when
-    Host  :: server_hostname(),
-    Filter   :: filter(),
-    Count    :: non_neg_integer().
-calc_count(Host, UserID, Filter) ->
-    {selected, _ColumnNames, [{BCount}]} =
-    mod_mam_utils:success_sql_query(
-      Host,
-      ["SELECT COUNT(*) FROM ", select_table(UserID), " ",
-       "USE INDEX(i_mam_message_uid, i_mam_message_rem) ",
-       Filter]),
->>>>>>> 4c85e2e0
     list_to_integer(binary_to_list(BCount)).
 
 
@@ -498,56 +434,31 @@
 %%    direction = before | aft | undefined,
 %%    id = binary() | undefined,
 %%    index = non_neg_integer() | undefined}
-<<<<<<< HEAD
--spec calc_offset(Host, Filter, IndexHintSQL, PageSize, TotalCount, RSM) -> Offset
+-spec calc_offset(Host, UserID, Filter, IndexHintSQL, PageSize, TotalCount, RSM) -> Offset
     when
     Host         :: server_hostname(),
+    UserID       :: user_id(),
     Filter       :: filter(),
     IndexHintSQL :: string(),
     PageSize     :: non_neg_integer(),
     TotalCount   :: non_neg_integer(),
     RSM          :: #rsm_in{} | undefined,
     Offset       :: non_neg_integer().
-calc_offset(_LS, _F, _IH, _PS, _TC, #rsm_in{direction = undefined, index = Index})
+calc_offset(_LS, _UserID, _F, _IH, _PS, _TC, #rsm_in{direction = undefined, index = Index})
     when is_integer(Index) ->
     Index;
 %% Requesting the Last Page in a Result Set
-calc_offset(_LS, _F, _IH, PS, TC, #rsm_in{direction = before, id = undefined}) ->
+calc_offset(_LS, _UserID, _F, _IH, PS, TC, #rsm_in{direction = before, id = undefined}) ->
     max(0, TC - PS);
-calc_offset(Host, F, IH, PS, _TC, #rsm_in{direction = before, id = ID})
+calc_offset(Host, UserID, F, IH, PS, _TC, #rsm_in{direction = before, id = ID})
     when is_integer(ID) ->
     SID = escape_message_id(ID),
-    max(0, calc_before(Host, F, IH, SID) - PS);
-calc_offset(Host, F, IH, _PS, _TC, #rsm_in{direction = aft, id = ID})
+    max(0, calc_before(Host, UserID, F, IH, SID) - PS);
+calc_offset(Host, UserID, F, IH, _PS, _TC, #rsm_in{direction = aft, id = ID})
     when is_integer(ID) ->
     SID = escape_message_id(ID),
-    calc_index(Host, F, IH, SID);
-calc_offset(_LS, _F, _IH, _PS, _TC, _RSM) ->
-=======
--spec calc_offset(Host, _UserID, Filter, PageSize, TotalCount, RSM) -> Offset
-    when
-    Host  :: server_hostname(),
-    Filter   :: filter(),
-    PageSize :: non_neg_integer(),
-    TotalCount :: non_neg_integer(),
-    RSM      :: #rsm_in{} | undefined,
-    Offset   :: non_neg_integer().
-calc_offset(_LS, _UserID, _F, _PS, _TC, #rsm_in{direction = undefined, index = Index})
-    when is_integer(Index) ->
-    Index;
-%% Requesting the Last Page in a Result Set
-calc_offset(_LS, _UserID, _F, PS, TC, #rsm_in{direction = before, id = undefined}) ->
-    max(0, TC - PS);
-calc_offset(Host, UserID, F, PS, _TC, #rsm_in{direction = before, id = ID})
-    when is_integer(ID) ->
-    SID = escape_message_id(ID),
-    max(0, calc_before(Host, UserID, F, SID) - PS);
-calc_offset(Host, UserID, F, _PS, _TC, #rsm_in{direction = aft, id = ID})
-    when is_integer(ID) ->
-    SID = escape_message_id(ID),
-    calc_index(Host, UserID, F, SID);
-calc_offset(_LS, _UserID, _F, _PS, _TC, _RSM) ->
->>>>>>> 4c85e2e0
+    calc_index(Host, UserID, F, IH, SID);
+calc_offset(_LS, _UserID, _F, _IH, _PS, _TC, _RSM) ->
     0.
 
 escape_message_id(MessID) when is_integer(MessID) ->
