%%%-------------------------------------------------------------------
%%% @author Uvarov Michael <arcusfelis@gmail.com>
%%% @copyright (C) 2013, Uvarov Michael
%%% @doc A backend for storing messages from MUC rooms using ODBC.
%%% @end
%%%-------------------------------------------------------------------
-module(mod_mam_muc_odbc_arch).

%% ----------------------------------------------------------------------
%% Exports

%% gen_mod handlers
-export([start/2, stop/1]).

%% MAM hook handlers
-behaviour(ejabberd_gen_mam_hook).
-export([archive_size/4,
         safe_archive_message/9,
         safe_lookup_messages/14,
         remove_archive/3,
         purge_single_message/6,
         purge_multiple_messages/9]).

%% Called from mod_mam_odbc_async_writer
-export([prepare_message/8,
         archive_messages/2,
         archive_messages/3]).


%% ----------------------------------------------------------------------
%% Imports

%% UMessID
-import(mod_mam_utils,
        [encode_compact_uuid/2]).

%% Other
-import(mod_mam_utils,
        [apply_start_border/2,
         apply_end_border/2]).

-include_lib("ejabberd/include/ejabberd.hrl").
-include_lib("ejabberd/include/jlib.hrl").
-include_lib("exml/include/exml.hrl").


%% ----------------------------------------------------------------------
%% Types

-type filter() :: iolist().
-type escaped_message_id() :: binary(). % string?
-type escaped_jid() :: binary().
-type unix_timestamp() :: mod_mam:unix_timestamp().
-type packet() :: any().


-ifdef(HAND_MADE_PARTITIONS).
select_table(N) ->
    io_lib:format("mam_muc_message_~2..0B", [N rem partition_count()]).

partition_count() ->
    16.
-else.
select_table(_) ->
    "mam_muc_message".
-endif.


%% ----------------------------------------------------------------------
%% gen_mod callbacks
%% Starting and stopping functions for users' archives

-spec start(ejabberd:server(),_) -> 'ok'.
start(Host, Opts) ->
    start_muc(Host, Opts).


-spec stop(ejabberd:server()) -> 'ok'.
stop(Host) ->
    stop_muc(Host).


%% ----------------------------------------------------------------------
%% Add hooks for mod_mam_muc

-spec start_muc(ejabberd:server(),_) -> 'ok'.
start_muc(Host, _Opts) ->
    case gen_mod:get_module_opt(Host, ?MODULE, no_writer, false) of
        true ->
            ok;
        false ->
            ejabberd_hooks:add(mam_muc_archive_message, Host, ?MODULE, safe_archive_message, 50)
    end,
    ejabberd_hooks:add(mam_muc_archive_size, Host, ?MODULE, archive_size, 50),
    ejabberd_hooks:add(mam_muc_lookup_messages, Host, ?MODULE, safe_lookup_messages, 50),
    ejabberd_hooks:add(mam_muc_remove_archive, Host, ?MODULE, remove_archive, 50),
    ejabberd_hooks:add(mam_muc_purge_single_message, Host, ?MODULE, purge_single_message, 50),
    ejabberd_hooks:add(mam_muc_purge_multiple_messages, Host, ?MODULE, purge_multiple_messages, 50),
    ok.


-spec stop_muc(ejabberd:server()) -> 'ok'.
stop_muc(Host) ->
    case gen_mod:get_module_opt(Host, ?MODULE, no_writer, false) of
        true ->
            ok;
        false ->
            ejabberd_hooks:delete(mam_muc_archive_message, Host, ?MODULE, safe_archive_message, 50)
    end,
    ejabberd_hooks:delete(mam_muc_archive_size, Host, ?MODULE, archive_size, 50),
    ejabberd_hooks:delete(mam_muc_lookup_messages, Host, ?MODULE, safe_lookup_messages, 50),
    ejabberd_hooks:delete(mam_muc_remove_archive, Host, ?MODULE, remove_archive, 50),
    ejabberd_hooks:delete(mam_muc_purge_single_message, Host, ?MODULE, purge_single_message, 50),
    ejabberd_hooks:delete(mam_muc_purge_multiple_messages, Host, ?MODULE, purge_multiple_messages, 50),
    ok.


%% ----------------------------------------------------------------------
%% Internal functions and callbacks

-spec archive_size(integer(), ejabberd:server(), integer(), ejabberd:jid())
            -> integer().
archive_size(Size, Host, RoomID, _RoomJID) when is_integer(Size) ->
    {selected, _ColumnNames, [{BSize}]} =
    mod_mam_utils:success_sql_query(
      Host,
      ["SELECT COUNT(*) "
       "FROM ", select_table(RoomID), " ",
       "WHERE room_id = '", escape_room_id(RoomID), "'"]),
    list_to_integer(binary_to_list(BSize)).

<<<<<<< HEAD
safe_archive_message(Result, Host, MessID, UserID,
                     LocJID, RemJID, SrcJID, Dir, Packet) ->
    try
        archive_message(Result, Host, MessID, UserID,
                        LocJID, RemJID, SrcJID, Dir, Packet)
    catch _Type:Reason ->
        {error, Reason}
    end.

=======

-spec archive_message(_Result, ejabberd:server(), MessID :: mod_mam:message_id(),
        RoomID :: mod_mam:archive_id(), _LocJID :: ejabberd:jid(), _RemJID :: ejabberd:jid(),
        _SrcJID :: ejabberd:jid(), incoming, Packet :: packet()) -> ok.
>>>>>>> e1d6b1ab
archive_message(_Result, Host, MessID, RoomID,
                _LocJID=#jid{},
                _RemJID=#jid{},
                _SrcJID=#jid{lresource=FromNick}, incoming, Packet) ->
    archive_message_1(Host, MessID, RoomID, FromNick, Packet).


-spec archive_message_1(ejabberd:server(), mod_mam:message_id(), mod_mam:archive_id(),
        FromNick :: ejabberd:user(), packet()) -> ok.
archive_message_1(Host, MessID, RoomID, FromNick, Packet) ->
    SRoomID = integer_to_list(RoomID),
    SFromNick = ejabberd_odbc:escape(FromNick),
    Data = term_to_binary(Packet, [compressed]),
    EscFormat = ejabberd_odbc:escape_format(Host),
    SData = ejabberd_odbc:escape_binary(EscFormat, Data),
    SMessID = integer_to_list(MessID),
    write_message(Host, SMessID, RoomID, SRoomID, SFromNick, SData).


-spec write_message(ejabberd:server(), mod_mam:message_id(), RoomId :: mod_mam:archive_id(),
        SRoomId :: mod_mam:archive_id(), SFromNick :: ejabberd:user(), SData :: any()) -> 'ok'.
write_message(Host, SMessID, RoomID, SRoomID, SFromNick, SData) ->
    {updated, 1} =
    mod_mam_utils:success_sql_query(
      Host,
      ["INSERT INTO ", select_table(RoomID), " ",
              "(id, room_id, nick_name, message) "
       "VALUES ('", SMessID, "', '", SRoomID, "', "
               "'", SFromNick, "', '", SData, "')"]),
    ok.


-spec prepare_message(ejabberd:server(), mod_mam:message_id(), mod_mam:archive_id(),
        _LocJID :: ejabberd:jid(), _RemJID :: ejabberd:jid(),
        _SrcJID :: ejabberd:jid(), incoming, packet()) -> list().
prepare_message(Host, MessID, RoomID,
                _LocJID=#jid{luser=_RoomName},
                _RemJID=#jid{},
                _SrcJID=#jid{lresource=FromNick}, incoming, Packet) ->
    prepare_message_1(Host, MessID, RoomID, FromNick, Packet).


prepare_message_1(Host, MessID, RoomID, FromNick, Packet) ->
    SRoomID = integer_to_list(RoomID),
    SFromNick = ejabberd_odbc:escape(FromNick),
    Data = term_to_binary(Packet, [compressed]),
    EscFormat = ejabberd_odbc:escape_format(Host),
    SData = ejabberd_odbc:escape_binary(EscFormat, Data),
    SMessID = integer_to_list(MessID),
    [SMessID, SRoomID, SFromNick, SData].


-spec archive_messages(ejabberd:lserver(), Acc :: [[any(),...]]) -> any().
archive_messages(LServer, Acc) ->
    mod_mam_utils:success_sql_query(
      LServer,
      ["INSERT INTO mam_muc_message(id, room_id, nick_name, message) "
       "VALUES ", tuples(Acc)]).


-spec archive_messages(ejabberd:lserver(), Acc :: [[any(),...]],
                       N :: any()) -> any().
archive_messages(LServer, Acc, N) ->
    mod_mam_utils:success_sql_query(
      LServer,
      ["INSERT INTO ", select_table(N), " ",
           "(id, room_id, nick_name, message) "
       "VALUES ", tuples(Acc)]).

<<<<<<< HEAD
safe_lookup_messages({error, Reason}=Result, _Host,
                     _UserID, _UserJID, _RSM, _Borders,
                     _Start, _End, _Now, _WithJID,
                     _PageSize, _LimitPassed, _MaxResultLimit,
                     _IsSimple) ->
    Result;
safe_lookup_messages(Result, Host,
                     UserID, UserJID, RSM, Borders,
                     Start, End, Now, WithJID,
                     PageSize, LimitPassed, MaxResultLimit,
                     IsSimple) ->
    try
        lookup_messages(Result, Host,
                        UserID, UserJID, RSM, Borders,
                        Start, End, Now, WithJID,
                        PageSize, LimitPassed, MaxResultLimit,
                        IsSimple)
    catch _Type:Reason ->
        {error, Reason}
    end.

-spec lookup_messages(Result, Host,
                      RoomID, RoomJID, RSM, Borders,
                      Start, End, Now, WithJID,
                      PageSize, LimitPassed, MaxResultLimit,
                      IsSimple) -> Result when
    Host    :: server_host(),
    RoomJID :: #jid{},
    RoomID  :: room_id(),
    RSM     :: #rsm_in{} | undefined,
    Borders :: #mam_borders{} | undefined,
    Start   :: unix_timestamp() | undefined,
    End     :: unix_timestamp() | undefined,
    Now     :: unix_timestamp(),
    PageSize :: non_neg_integer(),
    WithJID :: #jid{} | undefined,
    LimitPassed :: boolean(),
    MaxResultLimit :: non_neg_integer(),
    IsSimple :: boolean() | opt_count,
    Result :: {ok, {TotalCount, Offset, MessageRows}} | {error, 'policy-violation'},
    TotalCount :: non_neg_integer(),
    Offset  :: non_neg_integer(),
    MessageRows :: list(tuple()).
=======
>>>>>>> e1d6b1ab

-spec lookup_messages(Result :: any(), Host :: ejabberd:server(),
        ArchiveID :: mod_mam:archive_id(), ArchiveJID :: ejabberd:jid(),
        RSM :: jlib:rsm_in() | undefined, Borders :: mod_mam:borders() | undefined,
        Start :: mod_mam:unix_timestamp() | undefined,
        End :: mod_mam:unix_timestamp() | undefined, Now :: mod_mam:unix_timestamp(),
        WithJID :: ejabberd:jid() | undefined, PageSize :: integer(),
        LimitPassed :: boolean() | opt_count, MaxResultLimit :: integer(),
        IsSimple :: boolean()) -> {ok, mod_mam:lookup_result()}
                                | {error, 'policy-violation'}.
lookup_messages(_Result, Host, RoomID, RoomJID = #jid{},
                #rsm_in{direction = aft, id = ID}, Borders,
                Start, End, _Now, WithJID,
                PageSize, _LimitPassed, _MaxResultLimit, true) ->
    Filter = prepare_filter(RoomID, Borders, Start, End, WithJID),
    MessageRows = extract_messages(Host, RoomID, after_id(ID, Filter), 0, PageSize, false),
    {ok, {undefined, undefined,
          rows_to_uniform_format(MessageRows, Host, RoomJID)}};
lookup_messages(_Result, Host, RoomID, RoomJID = #jid{},
                #rsm_in{direction = before, id = ID},
                Borders, Start, End, _Now, WithJID,
                PageSize, _LimitPassed, _MaxResultLimit, true) ->
    Filter = prepare_filter(RoomID, Borders, Start, End, WithJID),
    MessageRows = extract_messages(Host, RoomID, before_id(ID, Filter), 0, PageSize, true),
    {ok, {undefined, undefined,
          rows_to_uniform_format(MessageRows, Host, RoomJID)}};
lookup_messages(_Result, Host, RoomID, RoomJID = #jid{},
                #rsm_in{direction = undefined, index = Offset}, Borders,
                Start, End, _Now, WithJID,
                PageSize, _LimitPassed, _MaxResultLimit, true) ->
    Filter = prepare_filter(RoomID, Borders, Start, End, WithJID),
    MessageRows = extract_messages(Host, RoomID, Filter, Offset, PageSize, false),
    {ok, {undefined, undefined,
          rows_to_uniform_format(MessageRows, Host, RoomJID)}};
lookup_messages(_Result, Host, RoomID, RoomJID = #jid{},
                undefined, Borders,
                Start, End, _Now, WithJID,
                PageSize, _LimitPassed, _MaxResultLimit, true) ->
    Filter = prepare_filter(RoomID, Borders, Start, End, WithJID),
    MessageRows = extract_messages(Host, RoomID, Filter, 0, PageSize, false),
    {ok, {undefined, undefined,
          rows_to_uniform_format(MessageRows, Host, RoomJID)}};
%% Cannot be optimized:
%% - #rsm_in{direction = aft, id = ID}
%% - #rsm_in{direction = before, id = ID}
lookup_messages(_Result, Host, RoomID, RoomJID = #jid{},
                #rsm_in{direction = before, id = undefined}, Borders,
                Start, End, _Now, WithJID,
                PageSize, _LimitPassed, _MaxResultLimit, opt_count) ->
    %% Last page
    Filter = prepare_filter(RoomID, Borders, Start, End, WithJID),
    MessageRows = extract_messages(Host, RoomID, Filter, 0, PageSize, true),
    MessageRowsCount = length(MessageRows),
    case MessageRowsCount < PageSize of
        true ->
            {ok, {MessageRowsCount, 0,
                  rows_to_uniform_format(MessageRows, Host, RoomJID)}};
        false ->
            FirstID = row_to_message_id(hd(MessageRows)),
            Offset = calc_count(Host, RoomID, before_id(FirstID, Filter)),
            {ok, {Offset + MessageRowsCount, Offset,
                  rows_to_uniform_format(MessageRows, Host, RoomJID)}}
    end;
lookup_messages(_Result, Host, RoomID, RoomJID = #jid{},
                #rsm_in{direction = undefined, index = Offset}, Borders,
                Start, End, _Now, WithJID,
                PageSize, _LimitPassed, _MaxResultLimit, opt_count) ->
    %% By offset
    Filter = prepare_filter(RoomID, Borders, Start, End, WithJID),
    MessageRows = extract_messages(Host, RoomID, Filter, Offset, PageSize, false),
    MessageRowsCount = length(MessageRows),
    case MessageRowsCount < PageSize of
        true ->
            {ok, {Offset + MessageRowsCount, Offset,
                  rows_to_uniform_format(MessageRows, Host, RoomJID)}};
        false ->
            LastID = row_to_message_id(lists:last(MessageRows)),
            CountAfterLastID = calc_count(Host, RoomID, after_id(LastID, Filter)),
            {ok, {Offset + MessageRowsCount + CountAfterLastID, Offset,
                  rows_to_uniform_format(MessageRows, Host, RoomJID)}}
    end;
lookup_messages(_Result, Host, RoomID, RoomJID = #jid{},
                undefined, Borders,
                Start, End, _Now, WithJID,
                PageSize, _LimitPassed, _MaxResultLimit, opt_count) ->
    %% First page
    Filter = prepare_filter(RoomID, Borders, Start, End, WithJID),
    MessageRows = extract_messages(Host, RoomID, Filter, 0, PageSize, false),
    MessageRowsCount = length(MessageRows),
    case MessageRowsCount < PageSize of
        true ->
            {ok, {MessageRowsCount, 0,
                  rows_to_uniform_format(MessageRows, Host, RoomJID)}};
        false ->
            LastID = row_to_message_id(lists:last(MessageRows)),
            CountAfterLastID = calc_count(Host, RoomID, after_id(LastID, Filter)),
            {ok, {MessageRowsCount + CountAfterLastID, 0,
                  rows_to_uniform_format(MessageRows, Host, RoomJID)}}
    end;
lookup_messages(_Result, Host, RoomID, RoomJID = #jid{},
                RSM = #rsm_in{direction = aft, id = ID}, Borders,
                Start, End, _Now, WithJID,
                PageSize, LimitPassed, MaxResultLimit, _) ->
    Filter = prepare_filter(RoomID, Borders, Start, End, WithJID),
    TotalCount = calc_count(Host, RoomID, Filter),
    Offset     = calc_offset(Host, RoomID, Filter, PageSize, TotalCount, RSM),
    %% If a query returns a number of stanzas greater than this limit and the
    %% client did not specify a limit using RSM then the server should return
    %% a policy-violation error to the client.
    case TotalCount - Offset > MaxResultLimit andalso not LimitPassed of
        true ->
            {error, 'policy-violation'};

        false ->
            MessageRows = extract_messages(Host, RoomID, after_id(ID, Filter), 0, PageSize, false),
            {ok, {TotalCount, Offset,
                  rows_to_uniform_format(MessageRows, Host, RoomJID)}}
    end;
lookup_messages(_Result, Host, RoomID, RoomJID = #jid{},
                RSM = #rsm_in{direction = before, id = ID},
                Borders, Start, End, _Now, WithJID,
                PageSize, LimitPassed, MaxResultLimit, _) ->
    Filter = prepare_filter(RoomID, Borders, Start, End, WithJID),
    TotalCount = calc_count(Host, RoomID, Filter),
    Offset     = calc_offset(Host, RoomID, Filter, PageSize, TotalCount, RSM),
    %% If a query returns a number of stanzas greater than this limit and the
    %% client did not specify a limit using RSM then the server should return
    %% a policy-violation error to the client.
    case TotalCount - Offset > MaxResultLimit andalso not LimitPassed of
        true ->
            {error, 'policy-violation'};

        false ->
            MessageRows = extract_messages(Host, RoomID, before_id(ID, Filter), 0, PageSize, true),
            {ok, {TotalCount, Offset,
                  rows_to_uniform_format(MessageRows, Host, RoomJID)}}
    end;
lookup_messages(_Result, Host, RoomID, RoomJID = #jid{},
                RSM, Borders,
                Start, End, _Now, WithJID,
                PageSize, LimitPassed, MaxResultLimit, _) ->
    Filter = prepare_filter(RoomID, Borders, Start, End, WithJID),
    TotalCount = calc_count(Host, RoomID, Filter),
    Offset     = calc_offset(Host, RoomID, Filter, PageSize, TotalCount, RSM),
    %% If a query returns a number of stanzas greater than this limit and the
    %% client did not specify a limit using RSM then the server should return
    %% a policy-violation error to the client.
    case TotalCount - Offset > MaxResultLimit andalso not LimitPassed of
        true ->
            {error, 'policy-violation'};

        false ->
            MessageRows = extract_messages(Host, RoomID, Filter, Offset, PageSize, false),
            {ok, {TotalCount, Offset,
                  rows_to_uniform_format(MessageRows, Host, RoomJID)}}
    end.


-spec after_id(integer(), [[binary()],...]) -> [[binary()],...].
after_id(ID, Filter) ->
    SID = escape_message_id(ID),
    [Filter, " AND id > '", SID, "'"].


-spec before_id('undefined' | integer(), [[binary()],...]) -> [[binary()],...].
before_id(undefined, Filter) ->
    Filter;
before_id(ID, Filter) ->
    SID = escape_message_id(ID),
    [Filter, " AND id < '", SID, "'"].


-spec rows_to_uniform_format([mod_mam_muc:row()], ejabberd:server(),
                             ejabberd:jid()) -> list().
rows_to_uniform_format(MessageRows, Host, RoomJID) ->
    [row_to_uniform_format(Row, Host, RoomJID) || Row <- MessageRows].


-spec row_to_uniform_format({_,_,_}, ejabberd:server(), ejabberd:jid())
            -> mod_mam_muc:row().
row_to_uniform_format({BMessID,BNick,SData}, Host, RoomJID) ->
    MessID = list_to_integer(binary_to_list(BMessID)),
    SrcJID = jlib:jid_replace_resource(RoomJID, BNick),
    EscFormat = ejabberd_odbc:escape_format(Host),
    Data = ejabberd_odbc:unescape_binary(EscFormat, SData),
    Packet = binary_to_term(Data),
    {MessID, SrcJID, Packet}.


-spec row_to_message_id({binary(),_,_}) -> integer().
row_to_message_id({BMessID,_,_}) ->
    list_to_integer(binary_to_list(BMessID)).


-spec remove_archive(ejabberd:server(), mod_mam:archive_id(), ejabberd:jid()) -> 'ok'.
remove_archive(Host, RoomID, _RoomJID) ->
    {updated, _} =
    mod_mam_utils:success_sql_query(
      Host,
      ["DELETE FROM ", select_table(RoomID), " "
       "WHERE room_id = '", escape_room_id(RoomID), "'"]),
    ok.


-spec purge_single_message(_Result, Host :: ejabberd:server(),
        MessID :: mod_mam:message_id(), RoomID :: mod_mam:archive_id(),
        RoomJID :: ejabberd:jid(), Now :: unix_timestamp())
            -> ok | {error, 'not-allowed' | 'not-found'}.
purge_single_message(_Result, Host, MessID, RoomID, _RoomJID, _Now) ->
    Result =
    mod_mam_utils:success_sql_query(
      Host,
      ["DELETE FROM ", select_table(RoomID), " "
       "WHERE room_id = '", escape_room_id(RoomID), "' "
       "AND id = '", escape_message_id(MessID), "'"]),
    case Result of
        {updated, 0} -> {error, 'not-found'};
        {updated, 1} -> ok
    end.


-spec purge_multiple_messages(_Result, Host :: ejabberd:server(),
        RoomID :: mod_mam:archive_id(), RoomJID :: ejabberd:jid(),
        Borders :: mod_mam:borders() | undefined,
        Start :: unix_timestamp() | undefined,
        End :: unix_timestamp() | undefined, Now :: unix_timestamp(),
        WithJID :: ejabberd:jid() | undefined) -> ok | {error, 'not-allowed'}.
purge_multiple_messages(_Result, Host, RoomID, _RoomJID, Borders,
                        Start, End, _Now, WithJID) ->
    Filter = prepare_filter(RoomID, Borders, Start, End, WithJID),
    {updated, _} =
    mod_mam_utils:success_sql_query(
      Host,
      ["DELETE FROM ", select_table(RoomID), " ", Filter]),
    ok.


%% @doc Columns are `["id","nick_name","message"]'.
-spec extract_messages(Host :: ejabberd:server(), RoomID :: mod_mam:archive_id(),
        Filter :: filter(), IOffset :: non_neg_integer(), IMax :: pos_integer(),
        ReverseLimit :: boolean()) -> [tuple()].
extract_messages(_Host, _RoomID, _Filter, _IOffset, 0, _) ->
    [];
extract_messages(Host, RoomID, Filter, IOffset, IMax, false) ->
    {selected, _ColumnNames, MessageRows} =
    mod_mam_utils:success_sql_query(
      Host,
      ["SELECT id, nick_name, message "
       "FROM ", select_table(RoomID), " ",
        Filter,
       " ORDER BY id"
       " LIMIT ", integer_to_list(IMax),
         case IOffset of
             0 -> "";
             _ -> [" OFFSET ", integer_to_list(IOffset)]
         end]),
    ?DEBUG("extract_messages query returns ~p", [MessageRows]),
    MessageRows;
extract_messages(Host, RoomID, Filter, IOffset, IMax, true) ->
    {selected, _ColumnNames, MessageRows} =
    mod_mam_utils:success_sql_query(
      Host,
      ["SELECT id, nick_name, message "
       "FROM ", select_table(RoomID), " ",
        Filter,
       " ORDER BY id DESC"
       " LIMIT ", integer_to_list(IMax),
         case IOffset of
             0 -> "";
             _ -> [" OFFSET ", integer_to_list(IOffset)]
         end]),
    ?DEBUG("extract_messages query returns ~p", [MessageRows]),
    lists:reverse(MessageRows).


%% @doc Zero-based index of the row with UMessID in the result test.
%% If the element does not exists, the MessID of the next element will
%% be returned instead.
%% "SELECT COUNT(*) as "index" FROM mam_muc_message WHERE id <= '",  UMessID
-spec calc_index(Host :: ejabberd:server(), RoomID :: mod_mam:archive_id(),
    Filter :: filter(), SUMessID :: escaped_message_id()) -> non_neg_integer().
calc_index(Host, RoomID, Filter, SUMessID) ->
    {selected, _ColumnNames, [{BIndex}]} =
    mod_mam_utils:success_sql_query(
      Host,
      ["SELECT COUNT(*) "
       "FROM ", select_table(RoomID), " ",
       Filter, " AND id <= '", SUMessID, "'"]),
    list_to_integer(binary_to_list(BIndex)).


%% @doc Count of elements in RSet before the passed element.
%% The element with the passed UMessID can be already deleted.
%% @end
%% "SELECT COUNT(*) as "count" FROM mam_muc_message WHERE id < '",  UMessID
-spec calc_before(Host :: ejabberd:server(), RoomID :: mod_mam:archive_id(),
    Filter :: filter(), SUMessID :: escaped_message_id()) -> non_neg_integer().
calc_before(Host, RoomID, Filter, SUMessID) ->
    {selected, _ColumnNames, [{BIndex}]} =
    mod_mam_utils:success_sql_query(
      Host,
      ["SELECT COUNT(*) "
       "FROM ", select_table(RoomID), " ",
       Filter, " AND id < '", SUMessID, "'"]),
    list_to_integer(binary_to_list(BIndex)).


%% @doc Get the total result set size.
%% "SELECT COUNT(*) as "count" FROM mam_muc_message WHERE "
-spec calc_count(Host :: ejabberd:server(), RoomID :: mod_mam:archive_id(),
                 Filter :: filter()) -> non_neg_integer().
calc_count(Host, RoomID, Filter) ->
    {selected, _ColumnNames, [{BCount}]} =
    mod_mam_utils:success_sql_query(
      Host,
      ["SELECT COUNT(*) ",
       "FROM ", select_table(RoomID), " ", Filter]),
    list_to_integer(binary_to_list(BCount)).


%% @doc prepare_filter/5
-spec prepare_filter(RoomID :: mod_mam:archive_id(), Borders :: #mam_borders{} | undefined,
        Start :: unix_timestamp() | undefined, End :: unix_timestamp() | undefined,
        WithJID :: #jid{} | undefined) -> filter().
prepare_filter(RoomID, Borders, Start, End, WithJID) ->
    SWithNick = maybe_jid_to_escaped_resource(WithJID),
    StartID = maybe_encode_compact_uuid(Start, 0),
    EndID   = maybe_encode_compact_uuid(End, 255),
    StartID2 = apply_start_border(Borders, StartID),
    EndID2   = apply_end_border(Borders, EndID),
    prepare_filter_1(RoomID, StartID2, EndID2, SWithNick).


-spec prepare_filter_1(RoomID  :: non_neg_integer(),
        StartID :: mod_mam:message_id() | undefined,
        EndID :: mod_mam:message_id() | undefined,
        SWithNick :: escaped_jid() | undefined) -> filter().
prepare_filter_1(RoomID, StartID, EndID, SWithNick) ->
   ["WHERE room_id='", escape_room_id(RoomID), "'",
     case StartID of
        undefined -> "";
        _         -> [" AND id >= ", integer_to_list(StartID)]
     end,
     case EndID of
        undefined -> "";
        _         -> [" AND id <= ", integer_to_list(EndID)]
     end,
     case SWithNick of
        undefined -> "";
        _         -> [" AND nick_name = '", SWithNick, "'"]
     end].


%% @doc #rsm_in{
%%    max = non_neg_integer() | undefined,
%%    direction = before | aft | undefined,
%%    id = binary() | undefined,
%%    index = non_neg_integer() | undefined}
-spec calc_offset(Host :: ejabberd:server(), RoomID :: mod_mam:archive_id(),
        Filter :: filter(), PageSize :: non_neg_integer(),
        TotalCount :: non_neg_integer(), RSM :: jlib:rsm_in() | undefined)
            -> non_neg_integer().
calc_offset(_LS, _RoomID, _F, _PS, _TC, #rsm_in{direction = undefined, index = Index})
    when is_integer(Index) ->
    Index;
%% Requesting the Last Page in a Result Set
calc_offset(_LS, _RoomID, _F, PS, TC, #rsm_in{direction = before, id = undefined}) ->
    max(0, TC - PS);
calc_offset(Host, RoomID, F, PS, _TC, #rsm_in{direction = before, id = MessID})
    when is_integer(MessID) ->
    SMessID = escape_message_id(MessID),
    max(0, calc_before(Host, RoomID, F, SMessID) - PS);
calc_offset(Host, RoomID, F, _PS, _TC, #rsm_in{direction = aft, id = MessID})
    when is_integer(MessID) ->
    SMessID = escape_message_id(MessID),
    calc_index(Host, RoomID, F, SMessID);
calc_offset(_LS, _RoomID, _F, _PS, _TC, _RSM) ->
    0.


-spec escape_message_id(mod_mam:message_id()) -> string().
escape_message_id(MessID) when is_integer(MessID) ->
    integer_to_list(MessID).


-spec escape_room_id(mod_mam:archive_id()) -> string().
escape_room_id(RoomID) when is_integer(RoomID) ->
    integer_to_list(RoomID).


-spec maybe_jid_to_escaped_resource('undefined' | ejabberd:jid())
                    -> 'undefined' | binary() | string().
maybe_jid_to_escaped_resource(undefined) ->
    undefined;
maybe_jid_to_escaped_resource(#jid{lresource = <<>>}) ->
    undefined;
maybe_jid_to_escaped_resource(#jid{lresource = WithLResource}) ->
    ejabberd_odbc:escape(WithLResource).


-spec join([[any(),...],...]) -> [[any()],...].
join([H|T]) ->
    [H, [", " ++ X || X <- T]].


-spec tuples([[any(),...]]) -> [[any()],...].
tuples(Rows) ->
    join([tuple(Row) || Row <- Rows]).


-spec tuple([any(),...]) -> [any(),...].
tuple([H|T]) ->
    ["('", H, "'", [[", '", X, "'"] || X <- T], ")"].


-spec maybe_encode_compact_uuid('undefined' | integer(), 0 | 255)
                            -> 'undefined' | integer().
maybe_encode_compact_uuid(undefined, _) ->
    undefined;
maybe_encode_compact_uuid(Microseconds, NodeID) ->
    encode_compact_uuid(Microseconds, NodeID).<|MERGE_RESOLUTION|>--- conflicted
+++ resolved
@@ -129,7 +129,6 @@
        "WHERE room_id = '", escape_room_id(RoomID), "'"]),
     list_to_integer(binary_to_list(BSize)).
 
-<<<<<<< HEAD
 safe_archive_message(Result, Host, MessID, UserID,
                      LocJID, RemJID, SrcJID, Dir, Packet) ->
     try
@@ -139,12 +138,9 @@
         {error, Reason}
     end.
 
-=======
-
 -spec archive_message(_Result, ejabberd:server(), MessID :: mod_mam:message_id(),
         RoomID :: mod_mam:archive_id(), _LocJID :: ejabberd:jid(), _RemJID :: ejabberd:jid(),
         _SrcJID :: ejabberd:jid(), incoming, Packet :: packet()) -> ok.
->>>>>>> e1d6b1ab
 archive_message(_Result, Host, MessID, RoomID,
                 _LocJID=#jid{},
                 _RemJID=#jid{},
@@ -214,7 +210,6 @@
            "(id, room_id, nick_name, message) "
        "VALUES ", tuples(Acc)]).
 
-<<<<<<< HEAD
 safe_lookup_messages({error, Reason}=Result, _Host,
                      _UserID, _UserJID, _RSM, _Borders,
                      _Start, _End, _Now, _WithJID,
@@ -236,40 +231,17 @@
         {error, Reason}
     end.
 
--spec lookup_messages(Result, Host,
-                      RoomID, RoomJID, RSM, Borders,
-                      Start, End, Now, WithJID,
-                      PageSize, LimitPassed, MaxResultLimit,
-                      IsSimple) -> Result when
-    Host    :: server_host(),
-    RoomJID :: #jid{},
-    RoomID  :: room_id(),
-    RSM     :: #rsm_in{} | undefined,
-    Borders :: #mam_borders{} | undefined,
-    Start   :: unix_timestamp() | undefined,
-    End     :: unix_timestamp() | undefined,
-    Now     :: unix_timestamp(),
-    PageSize :: non_neg_integer(),
-    WithJID :: #jid{} | undefined,
-    LimitPassed :: boolean(),
-    MaxResultLimit :: non_neg_integer(),
-    IsSimple :: boolean() | opt_count,
-    Result :: {ok, {TotalCount, Offset, MessageRows}} | {error, 'policy-violation'},
-    TotalCount :: non_neg_integer(),
-    Offset  :: non_neg_integer(),
-    MessageRows :: list(tuple()).
-=======
->>>>>>> e1d6b1ab
-
 -spec lookup_messages(Result :: any(), Host :: ejabberd:server(),
         ArchiveID :: mod_mam:archive_id(), ArchiveJID :: ejabberd:jid(),
         RSM :: jlib:rsm_in() | undefined, Borders :: mod_mam:borders() | undefined,
         Start :: mod_mam:unix_timestamp() | undefined,
         End :: mod_mam:unix_timestamp() | undefined, Now :: mod_mam:unix_timestamp(),
         WithJID :: ejabberd:jid() | undefined, PageSize :: integer(),
-        LimitPassed :: boolean() | opt_count, MaxResultLimit :: integer(),
-        IsSimple :: boolean()) -> {ok, mod_mam:lookup_result()}
-                                | {error, 'policy-violation'}.
+        LimitPassed :: boolean(), MaxResultLimit :: integer(),
+        IsSimple :: boolean() | opt_count) ->
+            {ok, mod_mam:lookup_result()}
+            | {error, 'policy-violation'}
+            | {error, Reason :: term()}.
 lookup_messages(_Result, Host, RoomID, RoomJID = #jid{},
                 #rsm_in{direction = aft, id = ID}, Borders,
                 Start, End, _Now, WithJID,
