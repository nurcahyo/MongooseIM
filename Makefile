.PHONY: rel deps test show_test_results

EJABBERD_DIR = apps/ejabberd
EJD_INCLUDE = $(EJABBERD_DIR)/include
EJD_PRIV = $(EJABBERD_DIR)/priv
XEP_TOOL = tools/xep_tool
EJD_EBIN = $(EJABBERD_DIR)/ebin
DEVNODES = node1 node2 fed1

all: deps compile

compile: rebar
	./rebar $(OPTS) compile > $@.log 2>&1 || (cat $@.log; exit 1)

deps: rebar
	./rebar get-deps > $@.log 2>&1 || (cat $@.log; exit 1)

clean: rebar
	rm -rf apps/*/logs
	./rebar clean

quick_compile: rebar
	./rebar $(OPTS) compile skip_deps=true > $@.log 2>&1 || (cat $@.log; exit 1)

reload: quick_compile
	@E=`ls ./rel/mongooseim/lib/ | grep ejabberd-2 | sort -r | head -n 1` ;\
	rsync -uW ./apps/ejabberd/ebin/*beam ./rel/mongooseim/lib/$$E/ebin/ ;\

reload_dev: quick_compile
	@for NODE in $(DEVNODES); do \
		E=`ls ./dev/mongooseim_$$NODE/lib/ | grep ejabberd-2 | sort -r | head -n 1` ;\
		rsync -uW ./apps/ejabberd/ebin/*beam ./dev/mongooseim_$$NODE/lib/$$E/ebin/ ;\
	done

ct: deps quick_compile
	@(if [ "$(SUITE)" ]; then ./rebar ct suite=$(SUITE) skip_deps=true;\
		else ./rebar ct skip_deps=true; fi) > $@.log 2>&1 || (cat $@.log; exit 1)

# This compiles and runs one test suite. For quick feedback/TDD.
# Example:
# $ make qct SUITE=amp_resolver_SUITE
qct:
	mkdir -p /tmp/ct_log
	@if [ "$(SUITE)" ]; then ct_run -pa apps/*/ebin -pa deps/*/ebin -pa ebin -dir apps/*/test\
        -I apps/*/include -I apps/*/src -logdir /tmp/ct_log -suite $(SUITE)_SUITE -noshell;\
	else ct_run -pa apps/*/ebin -pa deps/*/ebin -pa ebin -dir apps/*/test\
        -I apps/*/include -I apps/*/src -logdir /tmp/ct_log -noshell; fi

test: test_deps
	cd test/ejabberd_tests; make test

test_preset: test_deps
	cd test/ejabberd_tests; make test_preset


run: deps compile quickrun

quickrun: etc/ejabberd.cfg etc/app.config certs_priv
	erl -sname mongooseim@localhost -setcookie ejabberd \
		-pa ebin deps/*/ebin apps/*/ebin -config etc/app.config \
		-s mongooseim

etc/ejabberd.cfg:
	@mkdir -p $(@D)
	tools/generate_cfg.es etc/ejabberd.cfg rel/files/ejabberd.cfg

etc/app.config:
	@mkdir -p $(@D)
	tools/generate_cfg.es etc/app.config rel/files/app.config

cover_test: test_deps
	cd test/ejabberd_tests; make cover_test

cover_test_preset: test_deps
	cd test/ejabberd_tests; make cover_test_preset

quicktest: test_deps
	cd test/ejabberd_tests; make quicktest

show_test_results:
	$$BROWSER `ls -td test/ct_report/ct_run.test@*/index.html | head -n 1` & disown

eunit: rebar deps
	./rebar compile
	./rebar skip_deps=true eunit

configure:
	./tools/configure $(filter-out $@,$(MAKECMDGOALS))

rel: certs rebar deps configure.out
	./rebar compile generate -f

configure.out:
	./tools/configure full

devrel: certs $(DEVNODES)

$(DEVNODES): rebar deps compile deps_dev
	@echo "building $@"
	(cd rel && ../rebar generate -f target_dir=../dev/mongooseim_$@ overlay_vars=./reltool_vars/$@_vars.config) \
		> $@.log 2>&1 || (cat $@.log; exit 1)
	cp -R `dirname $(shell ./readlink.sh $(shell which erl))`/../lib/tools-* dev/mongooseim_$@/lib/

deps_dev:
	mkdir -p dev

devclean:
	-@rm -rf dev/* > /dev/null 2>&1

cover_report: /tmp/mongoose_combined.coverdata
	erl -noshell -pa apps/*/ebin deps/*/ebin -eval 'ecoveralls:travis_ci("$?"), init:stop()' \
		> $@.log 2>&1 || (cat $@.log; exit 1)

relclean:
	rm -rf rel/mongooseim

certs: fake_cert.pem fake_server.pem

certs_priv: certs
	@mkdir -p priv/ssl
	@cp fake_*.pem priv/ssl

fake_cert.pem:
	openssl req \
	-x509 -nodes -days 365 \
	-subj '/C=PL/ST=ML/L=Krakow/CN=mongoose-im' \
	-newkey rsa:2048 -keyout fake_key.pem -out fake_cert.pem

fake_server.pem:
	cat fake_cert.pem fake_key.pem > fake_server.pem

<<<<<<< HEAD
include tools/cd_tools/cd-targets

COMBO_PLT = .mongooseim_combo_dialyzer.plt
# We skip some deps, because they're Dialyzer-broken
BANNED_DEPS = meck edown
BANNED_PATHS = $(addsuffix /ebin, $(addprefix deps/, $(BANNED_DEPS)))
DEPS_LIBS = $(filter-out $(BANNED_PATHS), $(wildcard deps/*/ebin))
MONGOOSE_LIBS = $(wildcard apps/ejabberd/ebin/*.beam)

OTP_APPS = compiler crypto erts kernel stdlib mnesia ssl ssh xmerl public_key tools sasl hipe edoc syntax_tools runtime_tools inets webtool asn1
DIALYZER_APPS = ejabberd mysql pgsql
DIALYZER_APPS_PATHS = $(addsuffix /ebin, $(addprefix apps/, $(DIALYZER_APPS)))

check_plt:
	dialyzer --check_plt --plt $(COMBO_PLT)

build_plt:
	dialyzer --build_plt --apps $(OTP_APPS) --output_plt $(COMBO_PLT) $(DEPS_LIBS)

dialyzer: check_plt dialyzer_quick

dialyzer_quick:
	dialyzer -n -Wno_return -Wno_unused -Wno_undefined_callbacks --fullpath --plt $(COMBO_PLT) $(DIALYZER_APPS_PATHS)
#	    fgrep -v -f ./dialyzer.ignore-warnings | tee dialyzer.log
=======
include dialyzer.mk
>>>>>>> 8112a1db

xeplist: escript
	escript $(XEP_TOOL)/xep_tool.escript markdown $(EJD_EBIN)

test_deps:
	cd test/ejabberd_tests; make get-deps

%:
	@:<|MERGE_RESOLUTION|>--- conflicted
+++ resolved
@@ -129,34 +129,7 @@
 fake_server.pem:
 	cat fake_cert.pem fake_key.pem > fake_server.pem
 
-<<<<<<< HEAD
-include tools/cd_tools/cd-targets
-
-COMBO_PLT = .mongooseim_combo_dialyzer.plt
-# We skip some deps, because they're Dialyzer-broken
-BANNED_DEPS = meck edown
-BANNED_PATHS = $(addsuffix /ebin, $(addprefix deps/, $(BANNED_DEPS)))
-DEPS_LIBS = $(filter-out $(BANNED_PATHS), $(wildcard deps/*/ebin))
-MONGOOSE_LIBS = $(wildcard apps/ejabberd/ebin/*.beam)
-
-OTP_APPS = compiler crypto erts kernel stdlib mnesia ssl ssh xmerl public_key tools sasl hipe edoc syntax_tools runtime_tools inets webtool asn1
-DIALYZER_APPS = ejabberd mysql pgsql
-DIALYZER_APPS_PATHS = $(addsuffix /ebin, $(addprefix apps/, $(DIALYZER_APPS)))
-
-check_plt:
-	dialyzer --check_plt --plt $(COMBO_PLT)
-
-build_plt:
-	dialyzer --build_plt --apps $(OTP_APPS) --output_plt $(COMBO_PLT) $(DEPS_LIBS)
-
-dialyzer: check_plt dialyzer_quick
-
-dialyzer_quick:
-	dialyzer -n -Wno_return -Wno_unused -Wno_undefined_callbacks --fullpath --plt $(COMBO_PLT) $(DIALYZER_APPS_PATHS)
-#	    fgrep -v -f ./dialyzer.ignore-warnings | tee dialyzer.log
-=======
 include dialyzer.mk
->>>>>>> 8112a1db
 
 xeplist: escript
 	escript $(XEP_TOOL)/xep_tool.escript markdown $(EJD_EBIN)
@@ -165,4 +138,6 @@
 	cd test/ejabberd_tests; make get-deps
 
 %:
-	@:+	@:
+
+include tools/cd_tools/cd-targets