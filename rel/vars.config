--- conflicted
+++ resolved
@@ -10,18 +10,14 @@
 {ejabberd_c2s_port, 5222}.
 {ejabberd_s2s_in_port, 5269}.
 {cowboy_port, 5280}.
-<<<<<<< HEAD
 {cowboy_port_secure, 5285}.
 {mod_amp, ""}.
-=======
 {ejabberd_service, ",{8888, ejabberd_service, [\n"
                  "                {access, all},\n"
                  "                {shaper_rule, fast},\n"
                  "                {ip, {127, 0, 0, 1}},\n"
                  "                {password, \"secret\"}\n"
                  "           ]}"}.
-{mod_amp, "{mod_amp, []}, "}.
->>>>>>> 45b58f32
 {mod_last, "{mod_last, []},"}.
 {mod_offline, "{mod_offline, [{access_max_user_messages, max_user_offline_messages}]},"}.
 {mod_privacy, "{mod_privacy, []},"}.
